--- conflicted
+++ resolved
@@ -581,23 +581,15 @@
 
 -}
 type WhatHappened
-<<<<<<< HEAD
-    = PlayersFault (Pool AwaitingPlaceBallInHand)
+    = IllegalBreak (Pool AwaitingRack)
+    | PlayersFault (Pool AwaitingPlaceBallInHand)
     | NextShot (Pool AwaitingPlayerShot)
-      -- | NextTurn (Pool AwaitingNextTurn)
     | GameOver (Pool AwaitingStart) { winner : Int }
-    | Error String
-=======
-    = IllegalBreak (Pool AwaitingRack)
-    | PlayersFault (Pool AwaitingBallInHand)
-    | NextShot (Pool AwaitingNextShot)
-    | GameOver (Pool AwaitingNewGame) { winner : Int }
->>>>>>> de71a1b8
 
 
 {-| Set game over via this function so we don't forget to add the internal event.
 -}
-endGame : Pool a -> Pool AwaitingNewGame
+endGame : Pool a -> Pool AwaitingStart
 endGame (Pool poolData) =
     Pool
         { poolData
@@ -612,7 +604,7 @@
 
 {-| Returns True if the current shot is a break
 -}
-isBreak : Pool AwaitingNextShot -> Bool
+isBreak : Pool AwaitingPlayerShot -> Bool
 isBreak (Pool data) =
     lastEvent data.events == Just BallPlacedBehindHeadString
 
